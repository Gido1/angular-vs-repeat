--- conflicted
+++ resolved
@@ -142,21 +142,10 @@
         return {
             restrict: 'A',
             scope: true,
-<<<<<<< HEAD
-            compile: function($element) {
-                var ngRepeatChild = $element.children().eq(0),
-                    ngRepeatExpression,
-=======
-            require: '?^vsRepeat',
-            controller: ['$scope', function($scope) {
-                this.$scrollParent = $scope.$scrollParent;
-                this.$fillElement = $scope.$fillElement;
-            }],
             compile: function($element, $attrs) {
                 var repeatContainer = angular.isDefined($attrs.vsRepeatContainer) ? angular.element($element[0].querySelector($attrs.vsRepeatContainer)) : $element,
                     ngRepeatChild = repeatContainer.children().eq(0),
-                    ngRepeatExpression = ngRepeatChild.attr('ng-repeat') || ngRepeatChild.attr('data-ng-repeat'),
->>>>>>> bc9c2b90
+                    ngRepeatExpression,
                     childCloneHtml = ngRepeatChild[0].outerHTML,
                     expressionMatches,
                     lhs,
@@ -173,15 +162,9 @@
                         'vsExcess': 'excess'
                     };
 
-<<<<<<< HEAD
                 if (ngRepeatChild.attr('ng-repeat')) {
                     originalNgRepeatAttr = 'ng-repeat';
                     ngRepeatExpression = ngRepeatChild.attr('ng-repeat');
-=======
-                repeatContainer.empty();
-                if (!window.getComputedStyle || window.getComputedStyle(repeatContainer[0]).position !== 'absolute') {
-                    repeatContainer.css('position', 'relative');
->>>>>>> bc9c2b90
                 }
                 else if (ngRepeatChild.attr('data-ng-repeat')) {
                     originalNgRepeatAttr = 'data-ng-repeat';
@@ -208,15 +191,15 @@
 
                 if (isNgRepeatStart) {
                     var index = 0;
-                    var repeaterElement = $element.children().eq(0);
+                    var repeaterElement = repeatContainer.children().eq(0);
                     while(repeaterElement.attr('ng-repeat-end') == null && repeaterElement.attr('data-ng-repeat-end') == null) {
                         index++;
-                        repeaterElement = $element.children().eq(index);
+                        repeaterElement = repeatContainer.children().eq(index);
                         childCloneHtml += repeaterElement[0].outerHTML;
                     }
                 }
 
-                $element.empty();
+                repeatContainer.empty();
                 return {
                     pre: function($scope, $element, $attrs) {
                         var childClone = angular.element(childCloneHtml),
@@ -230,13 +213,7 @@
                             sizesPropertyExists = !!$attrs.vsSize || !!$attrs.vsSizeProperty,
                             $scrollParent = $attrs.vsScrollParent ?
                                 $attrs.vsScrollParent === 'window' ? angular.element(window) :
-<<<<<<< HEAD
-                                closestElement.call($element, $attrs.vsScrollParent) : $element,
-=======
                                 closestElement.call(repeatContainer, $attrs.vsScrollParent) : repeatContainer,
-                            positioningProperty = $$horizontal ? 'left' : 'top',
-                            localScrollTrigger = false,
->>>>>>> bc9c2b90
                             $$options = 'vsOptions' in $attrs ? $scope.$eval($attrs.vsOptions) : {},
                             clientSize = $$horizontal ? 'clientWidth' : 'clientHeight',
                             offsetSize = $$horizontal ? 'offsetWidth' : 'offsetHeight',
@@ -327,17 +304,12 @@
                         function setAutoSize() {
                             if (autoSize) {
                                 $scope.$$postDigest(function() {
-<<<<<<< HEAD
-                                    if ($element[0].offsetHeight || $element[0].offsetWidth) { // element is visible
-                                        var children = $element.children(),
+                                    if (repeatContainer[0].offsetHeight || repeatContainer[0].offsetWidth) { // element is visible
+                                        var children = repeatContainer.children(),
                                             i = 0,
                                             gotSomething = false,
                                             insideStartEndSequence = false;
-=======
-                                    if (repeatContainer[0].offsetHeight || $element[0].offsetWidth) { // element is visible
-                                        var children = repeatContainer.children(),
-                                            i = 0;
->>>>>>> bc9c2b90
+
                                         while (i < children.length) {
                                             if (children[i].attributes[originalNgRepeatAttr] != null || insideStartEndSequence) {
                                                 if (!gotSomething) {
@@ -387,56 +359,10 @@
                         childClone.eq(0).attr(originalNgRepeatAttr, lhs + ' in ' + collectionName + (rhsSuffix ? ' ' + rhsSuffix : ''));
                         childClone.addClass('vs-repeat-repeated-element');
 
-<<<<<<< HEAD
-                        $element.append($beforeContent);
-                        $element.append(childClone);
+                        repeatContainer.append($beforeContent);
+                        repeatContainer.append(childClone);
                         $compile(childClone)($scope);
-                        $element.append($afterContent);
-=======
-                        var offsetCalculationString = sizesPropertyExists ?
-                            '(sizesCumulative[$index + startIndex] + offsetBefore)' :
-                            '(($index + startIndex) * elementSize + offsetBefore)';
-
-
-                        childClone.attr('vs-set-offset', offsetCalculationString);
-                        childClone.attr('vs-set-offset-positioning-property', positioningProperty);
-
-                        $compile(childClone)($scope);
-                        repeatContainer.append(childClone);
-
-                        $fillElement = angular.element('<div class="vs-repeat-fill-element"></div>')
-                            .css({
-                                'position': 'relative',
-                                'min-height': '100%',
-                                'min-width': '100%'
-                            });
-                        repeatContainer.append($fillElement);
-                        $compile($fillElement)($scope);
-                        $scope.$fillElement = $fillElement;
-
-                        var _prevMouse = {};
-                        if (isMacOS && $attrs.vsScrollParent !== 'window') {
-                            $wheelHelper = angular.element('<div class="vs-repeat-wheel-helper"></div>')
-                                .on(wheelEventName, function(e) {
-                                    e.preventDefault();
-                                    e.stopPropagation();
-                                    if (e.originalEvent) {
-                                        e = e.originalEvent;
-                                    }
-                                    $scrollParent[0].scrollLeft += (e.deltaX || -e.wheelDeltaX);
-                                    $scrollParent[0].scrollTop += (e.deltaY || -e.wheelDeltaY);
-                                }).on('mousemove', function(e) {
-                                    if (_prevMouse.x !== e.clientX || _prevMouse.y !== e.clientY) {
-                                        angular.element(this).css('display', 'none');
-                                    }
-                                    _prevMouse = {
-                                        x: e.clientX,
-                                        y: e.clientY
-                                    };
-                                }).css('display', 'none');
-                            $fillElement.append($wheelHelper);
-                        }
->>>>>>> bc9c2b90
+                        repeatContainer.append($afterContent);
 
                         $scope.startIndex = 0;
                         $scope.endIndex = 0;
